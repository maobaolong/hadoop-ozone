/**
 * Licensed to the Apache Software Foundation (ASF) under one
 * or more contributor license agreements.  See the NOTICE file
 * distributed with this work for additional information
 * regarding copyright ownership.  The ASF licenses this file
 * to you under the Apache License, Version 2.0 (the
 * "License"); you may not use this file except in compliance
 * with the License.  You may obtain a copy of the License at
 * <p>
 * http://www.apache.org/licenses/LICENSE-2.0
 * <p>
 * Unless required by applicable law or agreed to in writing, software
 * distributed under the License is distributed on an "AS IS" BASIS,
 * WITHOUT WARRANTIES OR CONDITIONS OF ANY KIND, either express or implied.
 * See the License for the specific language governing permissions and
 * limitations under the License.
 */
package org.apache.hadoop.hdds.scm.protocol;

import java.io.IOException;
import java.util.ArrayList;
import java.util.List;
import java.util.Map;

import org.apache.commons.lang3.tuple.Pair;
import org.apache.hadoop.hdds.annotation.InterfaceAudience;
import org.apache.hadoop.hdds.protocol.proto.HddsProtos;
import org.apache.hadoop.hdds.protocol.proto.StorageContainerLocationProtocolProtos;
import org.apache.hadoop.hdds.protocol.proto.StorageContainerLocationProtocolProtos.PipelineResponseProto;
import org.apache.hadoop.hdds.protocol.proto.StorageContainerLocationProtocolProtos.ActivatePipelineRequestProto;
import org.apache.hadoop.hdds.protocol.proto.StorageContainerLocationProtocolProtos.ActivatePipelineResponseProto;
import org.apache.hadoop.hdds.protocol.proto.StorageContainerLocationProtocolProtos.ClosePipelineRequestProto;
import org.apache.hadoop.hdds.protocol.proto.StorageContainerLocationProtocolProtos.ClosePipelineResponseProto;
import org.apache.hadoop.hdds.protocol.proto.StorageContainerLocationProtocolProtos.ContainerRequestProto;
import org.apache.hadoop.hdds.protocol.proto.StorageContainerLocationProtocolProtos.ContainerResponseProto;
import org.apache.hadoop.hdds.protocol.proto.StorageContainerLocationProtocolProtos.DeactivatePipelineRequestProto;
import org.apache.hadoop.hdds.protocol.proto.StorageContainerLocationProtocolProtos.DeactivatePipelineResponseProto;
import org.apache.hadoop.hdds.protocol.proto.StorageContainerLocationProtocolProtos.ForceExitSafeModeRequestProto;
import org.apache.hadoop.hdds.protocol.proto.StorageContainerLocationProtocolProtos.ForceExitSafeModeResponseProto;
import org.apache.hadoop.hdds.protocol.proto.StorageContainerLocationProtocolProtos.GetContainerRequestProto;
import org.apache.hadoop.hdds.protocol.proto.StorageContainerLocationProtocolProtos.GetContainerResponseProto;
import org.apache.hadoop.hdds.protocol.proto.StorageContainerLocationProtocolProtos.GetContainerWithPipelineRequestProto;
import org.apache.hadoop.hdds.protocol.proto.StorageContainerLocationProtocolProtos.GetContainerWithPipelineResponseProto;
import org.apache.hadoop.hdds.protocol.proto.StorageContainerLocationProtocolProtos.GetContainerWithPipelineBatchRequestProto;
import org.apache.hadoop.hdds.protocol.proto.StorageContainerLocationProtocolProtos.GetContainerWithPipelineBatchResponseProto;
import org.apache.hadoop.hdds.protocol.proto.StorageContainerLocationProtocolProtos.GetPipelineRequestProto;
import org.apache.hadoop.hdds.protocol.proto.StorageContainerLocationProtocolProtos.GetPipelineResponseProto;
import org.apache.hadoop.hdds.protocol.proto.StorageContainerLocationProtocolProtos.InSafeModeRequestProto;
import org.apache.hadoop.hdds.protocol.proto.StorageContainerLocationProtocolProtos.InSafeModeResponseProto;
import org.apache.hadoop.hdds.protocol.proto.StorageContainerLocationProtocolProtos.ListPipelineRequestProto;
import org.apache.hadoop.hdds.protocol.proto.StorageContainerLocationProtocolProtos.ListPipelineResponseProto;
import org.apache.hadoop.hdds.protocol.proto.StorageContainerLocationProtocolProtos.NodeQueryResponseProto;
import org.apache.hadoop.hdds.protocol.proto.StorageContainerLocationProtocolProtos.SCMCloseContainerRequestProto;
import org.apache.hadoop.hdds.protocol.proto.StorageContainerLocationProtocolProtos.SCMCloseContainerResponseProto;
import org.apache.hadoop.hdds.protocol.proto.StorageContainerLocationProtocolProtos.ReplicationManagerStatusRequestProto;
import org.apache.hadoop.hdds.protocol.proto.StorageContainerLocationProtocolProtos.ReplicationManagerStatusResponseProto;
import org.apache.hadoop.hdds.protocol.proto.StorageContainerLocationProtocolProtos.SCMDeleteContainerRequestProto;
import org.apache.hadoop.hdds.protocol.proto.StorageContainerLocationProtocolProtos.SCMDeleteContainerResponseProto;
import org.apache.hadoop.hdds.protocol.proto.StorageContainerLocationProtocolProtos.SCMListContainerRequestProto;
import org.apache.hadoop.hdds.protocol.proto.StorageContainerLocationProtocolProtos.SCMListContainerResponseProto;
import org.apache.hadoop.hdds.protocol.proto.StorageContainerLocationProtocolProtos.ScmContainerLocationRequest;
import org.apache.hadoop.hdds.protocol.proto.StorageContainerLocationProtocolProtos.ScmContainerLocationResponse;
import org.apache.hadoop.hdds.protocol.proto.StorageContainerLocationProtocolProtos.ScmContainerLocationResponse.Status;
import org.apache.hadoop.hdds.protocol.proto.StorageContainerLocationProtocolProtos.StartReplicationManagerRequestProto;
import org.apache.hadoop.hdds.protocol.proto.StorageContainerLocationProtocolProtos.StartReplicationManagerResponseProto;
import org.apache.hadoop.hdds.protocol.proto.StorageContainerLocationProtocolProtos.StopReplicationManagerRequestProto;
import org.apache.hadoop.hdds.protocol.proto.StorageContainerLocationProtocolProtos.StopReplicationManagerResponseProto;
import org.apache.hadoop.hdds.protocol.proto.StorageContainerLocationProtocolProtos.GetSafeModeRuleStatusesRequestProto;
import org.apache.hadoop.hdds.protocol.proto.StorageContainerLocationProtocolProtos.GetSafeModeRuleStatusesResponseProto;
import org.apache.hadoop.hdds.protocol.proto.StorageContainerLocationProtocolProtos.SafeModeRuleStatusProto;
import org.apache.hadoop.hdds.scm.ScmInfo;
import org.apache.hadoop.hdds.scm.container.ContainerInfo;
import org.apache.hadoop.hdds.scm.container.common.helpers.ContainerWithPipeline;
import org.apache.hadoop.hdds.scm.pipeline.Pipeline;
import org.apache.hadoop.hdds.scm.protocolPB.StorageContainerLocationProtocolPB;
import org.apache.hadoop.hdds.server.OzoneProtocolMessageDispatcher;
import org.apache.hadoop.hdds.utils.ProtocolMessageMetrics;

import com.google.protobuf.ProtocolMessageEnum;
import com.google.protobuf.RpcController;
import com.google.protobuf.ServiceException;
import org.slf4j.Logger;
import org.slf4j.LoggerFactory;

import static org.apache.hadoop.hdds.protocol.proto.StorageContainerLocationProtocolProtos.PipelineResponseProto.Error.errorPipelineAlreadyExists;
import static org.apache.hadoop.hdds.protocol.proto.StorageContainerLocationProtocolProtos.PipelineResponseProto.Error.success;

/**
 * This class is the server-side translator that forwards requests received on
 * {@link StorageContainerLocationProtocolPB} to the
 * {@link StorageContainerLocationProtocol} server implementation.
 */
@InterfaceAudience.Private
public final class StorageContainerLocationProtocolServerSideTranslatorPB
    implements StorageContainerLocationProtocolPB {

  private static final Logger LOG =
      LoggerFactory.getLogger(
          StorageContainerLocationProtocolServerSideTranslatorPB.class);

  private final StorageContainerLocationProtocol impl;

  private OzoneProtocolMessageDispatcher<ScmContainerLocationRequest,
      ScmContainerLocationResponse>
      dispatcher;

  /**
   * Creates a new StorageContainerLocationProtocolServerSideTranslatorPB.
   *
   * @param impl            {@link StorageContainerLocationProtocol} server
   *                        implementation
   * @param protocolMetrics
   */
  public StorageContainerLocationProtocolServerSideTranslatorPB(
      StorageContainerLocationProtocol impl,
      ProtocolMessageMetrics<ProtocolMessageEnum> protocolMetrics)
      throws IOException {
    this.impl = impl;
    this.dispatcher =
        new OzoneProtocolMessageDispatcher<>("ScmContainerLocation",
            protocolMetrics, LOG);
  }

  @Override
  public ScmContainerLocationResponse submitRequest(RpcController controller,
      ScmContainerLocationRequest request) throws ServiceException {
    return dispatcher
        .processRequest(request, this::processRequest, request.getCmdType(),
            request.getTraceID());
  }

  public ScmContainerLocationResponse processRequest(
      ScmContainerLocationRequest request) throws ServiceException {
    try {
      switch (request.getCmdType()) {
      case AllocateContainer:
        return ScmContainerLocationResponse.newBuilder()
            .setCmdType(request.getCmdType())
            .setStatus(Status.OK)
            .setContainerResponse(
                allocateContainer(request.getContainerRequest()))
            .build();
      case GetContainer:
        return ScmContainerLocationResponse.newBuilder()
            .setCmdType(request.getCmdType())
            .setStatus(Status.OK)
            .setGetContainerResponse(
                getContainer(request.getGetContainerRequest()))
            .build();
      case GetContainerWithPipeline:
        return ScmContainerLocationResponse.newBuilder()
            .setCmdType(request.getCmdType())
            .setStatus(Status.OK)
            .setGetContainerWithPipelineResponse(getContainerWithPipeline(
                request.getGetContainerWithPipelineRequest()))
            .build();
      case GetContainerWithPipelineBatch:
        return ScmContainerLocationResponse.newBuilder()
            .setCmdType(request.getCmdType())
            .setStatus(Status.OK)
            .setGetContainerWithPipelineBatchResponse(
                getContainerWithPipelineBatch(
                    request.getGetContainerWithPipelineBatchRequest()))
            .build();
      case ListContainer:
        return ScmContainerLocationResponse.newBuilder()
            .setCmdType(request.getCmdType())
            .setStatus(Status.OK)
            .setScmListContainerResponse(listContainer(
                request.getScmListContainerRequest()))
            .build();
      case QueryNode:
        return ScmContainerLocationResponse.newBuilder()
            .setCmdType(request.getCmdType())
            .setStatus(Status.OK)
            .setNodeQueryResponse(queryNode(request.getNodeQueryRequest()))
            .build();
      case CloseContainer:
        return ScmContainerLocationResponse.newBuilder()
            .setCmdType(request.getCmdType())
            .setStatus(Status.OK)
            .setScmCloseContainerResponse(closeContainer(
                request.getScmCloseContainerRequest()))
            .build();
      case AllocatePipeline:
        return ScmContainerLocationResponse.newBuilder()
            .setCmdType(request.getCmdType())
            .setStatus(Status.OK)
            .setPipelineResponse(allocatePipeline(request.getPipelineRequest()))
            .build();
      case ListPipelines:
        return ScmContainerLocationResponse.newBuilder()
            .setCmdType(request.getCmdType())
            .setStatus(Status.OK)
            .setListPipelineResponse(listPipelines(
                request.getListPipelineRequest()))
            .build();
      case ActivatePipeline:
        return ScmContainerLocationResponse.newBuilder()
            .setCmdType(request.getCmdType())
            .setStatus(Status.OK)
            .setActivatePipelineResponse(activatePipeline(
                request.getActivatePipelineRequest()))
            .build();
      case DeactivatePipeline:
        return ScmContainerLocationResponse.newBuilder()
            .setCmdType(request.getCmdType())
            .setStatus(Status.OK)
            .setDeactivatePipelineResponse(deactivatePipeline(
                request.getDeactivatePipelineRequest()))
            .build();
      case ClosePipeline:
        return ScmContainerLocationResponse.newBuilder()
            .setCmdType(request.getCmdType())
            .setStatus(Status.OK)
            .setClosePipelineResponse(closePipeline(
                request.getClosePipelineRequest()))
            .build();
      case GetScmInfo:
        return ScmContainerLocationResponse.newBuilder()
            .setCmdType(request.getCmdType())
            .setStatus(Status.OK)
            .setGetScmInfoResponse(getScmInfo(
                request.getGetScmInfoRequest()))
            .build();
      case InSafeMode:
        return ScmContainerLocationResponse.newBuilder()
            .setCmdType(request.getCmdType())
            .setStatus(Status.OK)
            .setInSafeModeResponse(inSafeMode(
                request.getInSafeModeRequest()))
            .build();
      case ForceExitSafeMode:
        return ScmContainerLocationResponse.newBuilder()
            .setCmdType(request.getCmdType())
            .setStatus(Status.OK)
            .setForceExitSafeModeResponse(forceExitSafeMode(
                request.getForceExitSafeModeRequest()))
            .build();
      case StartReplicationManager:
        return ScmContainerLocationResponse.newBuilder()
            .setCmdType(request.getCmdType())
            .setStatus(Status.OK)
            .setStartReplicationManagerResponse(startReplicationManager(
                request.getStartReplicationManagerRequest()))
            .build();
      case StopReplicationManager:
        return ScmContainerLocationResponse.newBuilder()
            .setCmdType(request.getCmdType())
            .setStatus(Status.OK)
            .setStopReplicationManagerResponse(stopReplicationManager(
                request.getStopReplicationManagerRequest()))
            .build();
      case GetReplicationManagerStatus:
        return ScmContainerLocationResponse.newBuilder()
            .setCmdType(request.getCmdType())
            .setStatus(Status.OK)
            .setReplicationManagerStatusResponse(getReplicationManagerStatus(
                request.getSeplicationManagerStatusRequest()))
            .build();
      case GetPipeline:
        return ScmContainerLocationResponse.newBuilder()
            .setCmdType(request.getCmdType())
            .setStatus(Status.OK)
            .setGetPipelineResponse(getPipeline(
                request.getGetPipelineRequest()))
            .build();
<<<<<<< HEAD
      case DeleteContainer:
        return ScmContainerLocationResponse.newBuilder()
            .setCmdType(request.getCmdType())
            .setStatus(Status.OK)
            .setScmDeleteContainerResponse(deleteContainer(
                request.getScmDeleteContainerRequest()))
=======
      case GetSafeModeRuleStatuses:
        return ScmContainerLocationResponse.newBuilder()
            .setCmdType(request.getCmdType()).setStatus(Status.OK)
            .setGetSafeModeRuleStatusesResponse(getSafeModeRuleStatues(
                request.getGetSafeModeRuleStatusesRequest()))
>>>>>>> 2af61986
            .build();
      default:
        throw new IllegalArgumentException(
            "Unknown command type: " + request.getCmdType());
      }
    } catch (IOException e) {
      throw new ServiceException(e);
    }
  }

  public ContainerResponseProto allocateContainer(ContainerRequestProto request)
      throws IOException {
    ContainerWithPipeline containerWithPipeline = impl
        .allocateContainer(request.getReplicationType(),
            request.getReplicationFactor(), request.getOwner());
    return ContainerResponseProto.newBuilder()
        .setContainerWithPipeline(containerWithPipeline.getProtobuf())
        .setErrorCode(ContainerResponseProto.Error.success)
        .build();

  }

  public GetContainerResponseProto getContainer(
      GetContainerRequestProto request) throws IOException {
    ContainerInfo container = impl.getContainer(request.getContainerID());
    return GetContainerResponseProto.newBuilder()
        .setContainerInfo(container.getProtobuf())
        .build();
  }

  public GetContainerWithPipelineResponseProto getContainerWithPipeline(
      GetContainerWithPipelineRequestProto request)
      throws IOException {
    ContainerWithPipeline container = impl
        .getContainerWithPipeline(request.getContainerID());
    return GetContainerWithPipelineResponseProto.newBuilder()
        .setContainerWithPipeline(container.getProtobuf())
        .build();
  }

  public GetContainerWithPipelineBatchResponseProto
      getContainerWithPipelineBatch(
      GetContainerWithPipelineBatchRequestProto request) throws IOException {
    List<ContainerWithPipeline> containers = impl
        .getContainerWithPipelineBatch(request.getContainerIDsList());
    GetContainerWithPipelineBatchResponseProto.Builder builder =
        GetContainerWithPipelineBatchResponseProto.newBuilder();
    for (ContainerWithPipeline container : containers) {
      builder.addContainerWithPipelines(container.getProtobuf());
    }
    return builder.build();
  }

  public SCMListContainerResponseProto listContainer(
      SCMListContainerRequestProto request) throws IOException {

    long startContainerID = 0;
    int count = -1;

    // Arguments check.
    if (request.hasStartContainerID()) {
      // End container name is given.
      startContainerID = request.getStartContainerID();
    }
    count = request.getCount();
    List<ContainerInfo> containerList =
        impl.listContainer(startContainerID, count);
    SCMListContainerResponseProto.Builder builder =
        SCMListContainerResponseProto.newBuilder();
    for (ContainerInfo container : containerList) {
      builder.addContainers(container.getProtobuf());
    }
    return builder.build();
  }

  public SCMDeleteContainerResponseProto deleteContainer(
      SCMDeleteContainerRequestProto request)
      throws IOException {
    impl.deleteContainer(request.getContainerID());
    return SCMDeleteContainerResponseProto.newBuilder().build();

  }

  public NodeQueryResponseProto queryNode(
      StorageContainerLocationProtocolProtos.NodeQueryRequestProto request)
      throws IOException {

    HddsProtos.NodeState nodeState = request.getState();
    List<HddsProtos.Node> datanodes = impl.queryNode(nodeState,
        request.getScope(), request.getPoolName());
    return NodeQueryResponseProto.newBuilder()
        .addAllDatanodes(datanodes)
        .build();

  }

  public SCMCloseContainerResponseProto closeContainer(
      SCMCloseContainerRequestProto request)
      throws IOException {
    impl.closeContainer(request.getContainerID());
    return SCMCloseContainerResponseProto.newBuilder().build();
  }

  public PipelineResponseProto allocatePipeline(
      StorageContainerLocationProtocolProtos.PipelineRequestProto request)
      throws IOException {
    Pipeline pipeline = impl.createReplicationPipeline(
        request.getReplicationType(), request.getReplicationFactor(),
        HddsProtos.NodePool.getDefaultInstance());
    if (pipeline == null) {
      return PipelineResponseProto.newBuilder()
          .setErrorCode(errorPipelineAlreadyExists).build();
    }
    PipelineResponseProto response = PipelineResponseProto.newBuilder()
        .setErrorCode(success)
        .setPipeline(pipeline.getProtobufMessage()).build();
    return response;
  }

  public ListPipelineResponseProto listPipelines(
      ListPipelineRequestProto request)
      throws IOException {
    ListPipelineResponseProto.Builder builder = ListPipelineResponseProto
        .newBuilder();
    List<Pipeline> pipelines = impl.listPipelines();
    for (Pipeline pipeline : pipelines) {
      HddsProtos.Pipeline protobufMessage = pipeline.getProtobufMessage();
      builder.addPipelines(protobufMessage);
    }
    return builder.build();
  }

  public GetPipelineResponseProto getPipeline(
      GetPipelineRequestProto request) throws IOException {
    GetPipelineResponseProto.Builder builder = GetPipelineResponseProto
        .newBuilder();
    Pipeline pipeline = impl.getPipeline(request.getPipelineID());
    builder.setPipeline(pipeline.getProtobufMessage());
    return builder.build();
  }

  public ActivatePipelineResponseProto activatePipeline(
      ActivatePipelineRequestProto request)
      throws IOException {
    impl.activatePipeline(request.getPipelineID());
    return ActivatePipelineResponseProto.newBuilder().build();
  }

  public DeactivatePipelineResponseProto deactivatePipeline(
      DeactivatePipelineRequestProto request)
      throws IOException {
    impl.deactivatePipeline(request.getPipelineID());
    return DeactivatePipelineResponseProto.newBuilder().build();
  }

  public ClosePipelineResponseProto closePipeline(
      ClosePipelineRequestProto request)
      throws IOException {

    impl.closePipeline(request.getPipelineID());
    return ClosePipelineResponseProto.newBuilder().build();

  }

  public HddsProtos.GetScmInfoResponseProto getScmInfo(
      HddsProtos.GetScmInfoRequestProto req)
      throws IOException {
    ScmInfo scmInfo = impl.getScmInfo();
    return HddsProtos.GetScmInfoResponseProto.newBuilder()
        .setClusterId(scmInfo.getClusterId())
        .setScmId(scmInfo.getScmId())
        .build();

  }

  public InSafeModeResponseProto inSafeMode(
      InSafeModeRequestProto request) throws IOException {

    return InSafeModeResponseProto.newBuilder()
        .setInSafeMode(impl.inSafeMode()).build();

  }

  public GetSafeModeRuleStatusesResponseProto getSafeModeRuleStatues(
      GetSafeModeRuleStatusesRequestProto request) throws IOException {
    Map<String, Pair<Boolean, String>>
        map = impl.getSafeModeRuleStatuses();
    List<SafeModeRuleStatusProto> proto = new ArrayList();
    for (Map.Entry<String, Pair<Boolean, String>> entry : map.entrySet()) {
      proto.add(SafeModeRuleStatusProto.newBuilder().setRuleName(entry.getKey())
          .setValidate(entry.getValue().getLeft())
          .setStatusText(entry.getValue().getRight())
          .build());
    }
    return GetSafeModeRuleStatusesResponseProto.newBuilder()
        .addAllSafeModeRuleStatusesProto(proto).build();
  }

  public ForceExitSafeModeResponseProto forceExitSafeMode(
      ForceExitSafeModeRequestProto request)
      throws IOException {
    return ForceExitSafeModeResponseProto.newBuilder()
        .setExitedSafeMode(impl.forceExitSafeMode()).build();

  }

  public StartReplicationManagerResponseProto startReplicationManager(
      StartReplicationManagerRequestProto request)
      throws IOException {
    impl.startReplicationManager();
    return StartReplicationManagerResponseProto.newBuilder().build();
  }

  public StopReplicationManagerResponseProto stopReplicationManager(
      StopReplicationManagerRequestProto request)
      throws IOException {
    impl.stopReplicationManager();
    return StopReplicationManagerResponseProto.newBuilder().build();

  }

  public ReplicationManagerStatusResponseProto getReplicationManagerStatus(
      ReplicationManagerStatusRequestProto request)
      throws IOException {
    return ReplicationManagerStatusResponseProto.newBuilder()
        .setIsRunning(impl.getReplicationManagerStatus()).build();
  }

}<|MERGE_RESOLUTION|>--- conflicted
+++ resolved
@@ -265,20 +265,17 @@
             .setGetPipelineResponse(getPipeline(
                 request.getGetPipelineRequest()))
             .build();
-<<<<<<< HEAD
       case DeleteContainer:
         return ScmContainerLocationResponse.newBuilder()
             .setCmdType(request.getCmdType())
             .setStatus(Status.OK)
             .setScmDeleteContainerResponse(deleteContainer(
                 request.getScmDeleteContainerRequest()))
-=======
       case GetSafeModeRuleStatuses:
         return ScmContainerLocationResponse.newBuilder()
             .setCmdType(request.getCmdType()).setStatus(Status.OK)
             .setGetSafeModeRuleStatusesResponse(getSafeModeRuleStatues(
                 request.getGetSafeModeRuleStatusesRequest()))
->>>>>>> 2af61986
             .build();
       default:
         throw new IllegalArgumentException(
