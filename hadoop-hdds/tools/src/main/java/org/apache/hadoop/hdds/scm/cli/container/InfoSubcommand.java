/*
 * Licensed to the Apache Software Foundation (ASF) under one
 * or more contributor license agreements.  See the NOTICE file
 * distributed with this work for additional information
 * regarding copyright ownership.  The ASF licenses this file
 * to you under the Apache License, Version 2.0 (the
 * "License"); you may not use this file except in compliance
 * with the License.  You may obtain a copy of the License at
 * <p>
 * http://www.apache.org/licenses/LICENSE-2.0
 * <p>
 * Unless required by applicable law or agreed to in writing, software
 * distributed under the License is distributed on an "AS IS" BASIS,
 * WITHOUT WARRANTIES OR CONDITIONS OF ANY KIND, either express or implied.
 * See the License for the specific language governing permissions and
 * limitations under the License.
 */
package org.apache.hadoop.hdds.scm.cli.container;

import java.io.IOException;
import java.util.stream.Collectors;

import org.apache.hadoop.hdds.cli.GenericParentCommand;
import org.apache.hadoop.hdds.cli.HddsVersionProvider;
import org.apache.hadoop.hdds.protocol.DatanodeDetails;
import org.apache.hadoop.hdds.scm.cli.ScmSubcommand;
import org.apache.hadoop.hdds.scm.client.ScmClient;
import org.apache.hadoop.hdds.scm.container.common.helpers
    .ContainerWithPipeline;

import com.google.common.base.Preconditions;
import org.slf4j.Logger;
import org.slf4j.LoggerFactory;
import picocli.CommandLine.Command;
import picocli.CommandLine.Parameters;

/**
 * This is the handler that process container info command.
 */
@Command(
    name = "info",
    description = "Show information about a specific container",
    mixinStandardHelpOptions = true,
    versionProvider = HddsVersionProvider.class)
public class InfoSubcommand extends ScmSubcommand {

  private static final Logger LOG =
      LoggerFactory.getLogger(InfoSubcommand.class);

  @Parameters(description = "Decimal id of the container.")
  private long containerID;

  @Override
  public void execute(ScmClient scmClient) throws IOException {
    final ContainerWithPipeline container = scmClient.
        getContainerWithPipeline(containerID);
    Preconditions.checkNotNull(container, "Container cannot be null");

<<<<<<< HEAD
      // Print container report info.
      LOG.info("Container id: {}", containerID);
      boolean verbose = parent.getParent() instanceof GenericParentCommand &&
          ((GenericParentCommand) parent.getParent()).isVerbose();
      if (verbose) {
        LOG.info("Pipeline Info: {}", container.getPipeline());
      } else {
        LOG.info("Pipeline id: {}", container.getPipeline().getId().getId());
      }
      LOG.info("Container State: {}", container.getContainerInfo().getState());
=======
    // Print container report info.
    LOG.info("Container id: {}", containerID);
    LOG.info("Pipeline id: {}", container.getPipeline().getId().getId());
    LOG.info("Container State: {}", container.getContainerInfo().getState());
>>>>>>> bc7786a2

    // Print pipeline of an existing container.
    String machinesStr = container.getPipeline().getNodes().stream().map(
        InfoSubcommand::buildDatanodeDetails)
        .collect(Collectors.joining(",\n"));
    LOG.info("Datanodes: [{}]", machinesStr);
  }

  private static String buildDatanodeDetails(DatanodeDetails details) {
    return details.getUuidString() + "/" + details.getHostName();
  }
}<|MERGE_RESOLUTION|>--- conflicted
+++ resolved
@@ -32,7 +32,9 @@
 import org.slf4j.Logger;
 import org.slf4j.LoggerFactory;
 import picocli.CommandLine.Command;
+import picocli.CommandLine.Model.CommandSpec;
 import picocli.CommandLine.Parameters;
+import picocli.CommandLine.Spec;
 
 /**
  * This is the handler that process container info command.
@@ -47,6 +49,9 @@
   private static final Logger LOG =
       LoggerFactory.getLogger(InfoSubcommand.class);
 
+  @Spec
+  private CommandSpec spec;
+
   @Parameters(description = "Decimal id of the container.")
   private long containerID;
 
@@ -56,23 +61,16 @@
         getContainerWithPipeline(containerID);
     Preconditions.checkNotNull(container, "Container cannot be null");
 
-<<<<<<< HEAD
-      // Print container report info.
-      LOG.info("Container id: {}", containerID);
-      boolean verbose = parent.getParent() instanceof GenericParentCommand &&
-          ((GenericParentCommand) parent.getParent()).isVerbose();
-      if (verbose) {
-        LOG.info("Pipeline Info: {}", container.getPipeline());
-      } else {
-        LOG.info("Pipeline id: {}", container.getPipeline().getId().getId());
-      }
-      LOG.info("Container State: {}", container.getContainerInfo().getState());
-=======
     // Print container report info.
     LOG.info("Container id: {}", containerID);
-    LOG.info("Pipeline id: {}", container.getPipeline().getId().getId());
+    boolean verbose = spec.root().userObject() instanceof GenericParentCommand &&
+        ((GenericParentCommand) spec.root().userObject()).isVerbose();
+    if (verbose) {
+      LOG.info("Pipeline Info: {}", container.getPipeline());
+    } else {
+      LOG.info("Pipeline id: {}", container.getPipeline().getId().getId());
+    }
     LOG.info("Container State: {}", container.getContainerInfo().getState());
->>>>>>> bc7786a2
 
     // Print pipeline of an existing container.
     String machinesStr = container.getPipeline().getNodes().stream().map(
