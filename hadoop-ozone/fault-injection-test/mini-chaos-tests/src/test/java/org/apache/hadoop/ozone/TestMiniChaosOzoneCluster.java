--- conflicted
+++ resolved
@@ -52,16 +52,10 @@
   static final Logger LOG =
       LoggerFactory.getLogger(TestMiniChaosOzoneCluster.class);
 
-<<<<<<< HEAD
-  @Option(names = {"-d", "--numDatanodes"},
-      description = "num of datanodes")
-  private static int numDatanodes = 5;
-=======
   @Option(names = {"-d", "--num-datanodes", "--numDatanodes"},
       description = "num of datanodes. Full name --numDatanodes will be" +
           " removed in later versions.")
   private static int numDatanodes = 20;
->>>>>>> 55d1e913
 
   @Option(names = {"-o", "--num-ozone-manager", "--numOzoneManager"},
       description = "num of ozoneManagers. Full name --numOzoneManager will" +
