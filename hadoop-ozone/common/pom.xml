<?xml version="1.0" encoding="UTF-8"?>
<!--
  Licensed under the Apache License, Version 2.0 (the "License");
  you may not use this file except in compliance with the License.
  You may obtain a copy of the License at

    http://www.apache.org/licenses/LICENSE-2.0

  Unless required by applicable law or agreed to in writing, software
  distributed under the License is distributed on an "AS IS" BASIS,
  WITHOUT WARRANTIES OR CONDITIONS OF ANY KIND, either express or implied.
  See the License for the specific language governing permissions and
  limitations under the License. See accompanying LICENSE file.
-->
<project xmlns="http://maven.apache.org/POM/4.0.0"
         xmlns:xsi="http://www.w3.org/2001/XMLSchema-instance"
         xsi:schemaLocation="http://maven.apache.org/POM/4.0.0
https://maven.apache.org/xsd/maven-4.0.0.xsd">
  <modelVersion>4.0.0</modelVersion>
  <parent>
    <groupId>org.apache.hadoop</groupId>
    <artifactId>hadoop-ozone</artifactId>
    <version>0.6.0-SNAPSHOT</version>
  </parent>
  <artifactId>hadoop-ozone-common</artifactId>
  <version>0.6.0-SNAPSHOT</version>
  <description>Apache Hadoop Ozone Common</description>
  <name>Apache Hadoop Ozone Common</name>
  <packaging>jar</packaging>

  <dependencies>

    <dependency>
      <groupId>org.apache.commons</groupId>
      <artifactId>commons-compress</artifactId>
    </dependency>
    <dependency>
      <groupId>org.apache.hadoop</groupId>
      <artifactId>hadoop-hdds-test-utils</artifactId>
      <scope>test</scope>
    </dependency>
    <dependency>
      <groupId>org.apache.hadoop</groupId>
      <artifactId>hadoop-hdds-common</artifactId>
    </dependency>
    <dependency>
      <groupId>org.apache.hadoop</groupId>
      <artifactId>hadoop-hdds-client</artifactId>
    </dependency>
    <dependency>
      <groupId>junit</groupId>
      <artifactId>junit</artifactId>
      <scope>test</scope>
    </dependency>
    <dependency>
      <groupId>org.apache.hadoop</groupId>
      <artifactId>hadoop-hdds-hadoop-dependency-test</artifactId>
      <scope>test</scope>
    </dependency>
    <dependency>
      <groupId>org.apache.hadoop</groupId>
      <artifactId>hadoop-hdfs</artifactId>
      <scope>test</scope>
      <type>test-jar</type>
    </dependency>
  </dependencies>

  <build>
    <resources>
      <resource>
        <directory>${basedir}/src/main/resources</directory>
        <excludes>
          <exclude>ozone-version-info.properties</exclude>
        </excludes>
        <filtering>false</filtering>
      </resource>
      <resource>
        <directory>${basedir}/src/main/resources</directory>
        <includes>
          <include>ozone-version-info.properties</include>
        </includes>
        <filtering>true</filtering>
      </resource>
    </resources>
    <plugins>
      <plugin>
<<<<<<< HEAD
=======
        <groupId>com.salesforce.servicelibs</groupId>
        <artifactId>proto-backwards-compatibility</artifactId>
      </plugin>
      <plugin>
>>>>>>> 42a56303
        <groupId>org.xolstice.maven.plugins</groupId>
        <artifactId>protobuf-maven-plugin</artifactId>
        <version>${protobuf-maven-plugin.version}</version>
        <extensions>true</extensions>
        <executions>
          <execution>
            <id>compile-protoc</id>
            <goals>
              <goal>compile</goal>
              <goal>test-compile</goal>
            </goals>
            <configuration>
              <additionalProtoPathElements>
                <param>
                  ${basedir}/../../hadoop-hdds/common/src/main/proto/
                </param>
                <param>${basedir}/src/main/proto</param>
              </additionalProtoPathElements>
              <protocArtifact>
                com.google.protobuf:protoc:${protobuf.version}:exe:${os.detected.classifier}
              </protocArtifact>
            </configuration>
          </execution>
        </executions>
      </plugin>
      <plugin>
        <groupId>org.apache.hadoop</groupId>
        <artifactId>hadoop-maven-plugins</artifactId>
        <executions>
          <execution>
            <id>version-info</id>
            <phase>generate-resources</phase>
            <goals>
              <goal>version-info</goal>
            </goals>
            <configuration>
              <source>
                <directory>${basedir}/../</directory>
                <includes>
                  <include>*/src/main/java/**/*.java</include>
                  <include>*/src/main/proto/*.proto</include>
                </includes>
              </source>
            </configuration>
          </execution>
        </executions>
      </plugin>
      <plugin>
        <groupId>com.github.spotbugs</groupId>
        <artifactId>spotbugs-maven-plugin</artifactId>
        <configuration>
          <excludeFilterFile>${basedir}/dev-support/findbugsExcludeFile.xml</excludeFilterFile>
        </configuration>
      </plugin>
    </plugins>
  </build>
  <profiles>
    <profile>
      <id>k8s-dev</id>
      <build>
        <plugins>
          <plugin>
            <groupId>io.fabric8</groupId>
            <artifactId>docker-maven-plugin</artifactId>
            <configuration>
              <images>
                <image>
                  <name>${user.name}/ozone:${project.version}</name>
                  <build>
                    <dockerFileDir>${project.basedir}</dockerFileDir>
                  </build>
                </image>
              </images>
            </configuration>
          </plugin>
        </plugins>
      </build>
    </profile>
  </profiles>
</project><|MERGE_RESOLUTION|>--- conflicted
+++ resolved
@@ -84,13 +84,10 @@
     </resources>
     <plugins>
       <plugin>
-<<<<<<< HEAD
-=======
         <groupId>com.salesforce.servicelibs</groupId>
         <artifactId>proto-backwards-compatibility</artifactId>
       </plugin>
       <plugin>
->>>>>>> 42a56303
         <groupId>org.xolstice.maven.plugins</groupId>
         <artifactId>protobuf-maven-plugin</artifactId>
         <version>${protobuf-maven-plugin.version}</version>
