--- conflicted
+++ resolved
@@ -33,22 +33,12 @@
  */
 @CommandLine.Command(
         name = "ldb",
-<<<<<<< HEAD
-        description = "Parse rocksdb file content",
-        subcommands = {
-                DBScanner.class,
-                ListTables.class,
-                DropTable.class
-        })
-public class RDBParser extends GenericCli {
-=======
         description = "Parse rocksdb file content")
 @MetaInfServices(SubcommandWithParent.class)
 public class RDBParser implements Callable<Void>, SubcommandWithParent {
 
   @Spec
   private CommandSpec spec;
->>>>>>> d34ab29b
 
   @CommandLine.Option(names = {"--db"},
       required = true,
