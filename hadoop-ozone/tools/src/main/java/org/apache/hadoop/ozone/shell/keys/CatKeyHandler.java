--- conflicted
+++ resolved
@@ -18,12 +18,6 @@
 
 package org.apache.hadoop.ozone.shell.keys;
 
-<<<<<<< HEAD
-=======
-import static org.apache.hadoop.hdds.scm.ScmConfigKeys.OZONE_SCM_CHUNK_SIZE_KEY;
-
-import org.apache.hadoop.conf.StorageUnit;
->>>>>>> 08673187
 import org.apache.hadoop.io.IOUtils;
 import org.apache.hadoop.ozone.client.OzoneBucket;
 import org.apache.hadoop.ozone.client.OzoneClient;
@@ -50,12 +44,6 @@
     String bucketName = address.getBucketName();
     String keyName = address.getKeyName();
 
-<<<<<<< HEAD
-=======
-    int chunkSize = (int) getConf().getStorageSize(OZONE_SCM_CHUNK_SIZE_KEY,
-        "4KB", StorageUnit.BYTES);
-
->>>>>>> 08673187
     OzoneVolume vol = client.getObjectStore().getVolume(volumeName);
     OzoneBucket bucket = vol.getBucket(bucketName);
     try (InputStream input = bucket.readKey(keyName)) {
