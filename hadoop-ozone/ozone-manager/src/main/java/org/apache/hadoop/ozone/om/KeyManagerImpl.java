--- conflicted
+++ resolved
@@ -1655,7 +1655,6 @@
     metadataManager.getLock().acquireReadLock(BUCKET_LOCK, volume, bucket);
     try {
       validateBucket(volume, bucket);
-<<<<<<< HEAD
       OmKeyInfo keyInfo;
 
       if (ozObject.getResourceType() == OPEN_KEY) {
@@ -1667,32 +1666,16 @@
         } catch (Exception e) {
           throw new OMException("Key not found, checkAccess failed. Key:" +
               objectKey, KEY_NOT_FOUND);
-=======
-      OmKeyInfo keyInfo = null;
-      try {
-        OzoneFileStatus fileStatus = getFileStatus(args);
-        keyInfo = fileStatus.getKeyInfo();
-        if (keyInfo == null) {
-          // the key does not exist, but it is a parent "dir" of some key
-          // let access be determined based on volume/bucket/prefix ACL
-          if (LOG.isDebugEnabled()) {
-            LOG.debug("key:{} is non-existent parent, permit access to user:{}",
-                keyName, context.getClientUgi());
-          }
-          return true;
-        }
-      } catch (OMException e) {
-        if (e.getResult() == FILE_NOT_FOUND) {
-          keyInfo = metadataManager.getOpenKeyTable().get(objectKey);
->>>>>>> 640255a2
         }
       }
 
       if (keyInfo == null) {
         // the key does not exist, but it is a parent "dir" of some key
         // let access be determined based on volume/bucket/prefix ACL
-        LOG.debug("key:{} is non-existent parent, permit access to user:{}",
-            keyName, context.getClientUgi());
+        if (LOG.isDebugEnabled()) {
+          LOG.debug("key:{} is non-existent parent, permit access to user:{}",
+              keyName, context.getClientUgi());
+        }
         return true;
       }
 
