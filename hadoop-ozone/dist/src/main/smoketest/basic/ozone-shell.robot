--- conflicted
+++ resolved
@@ -114,7 +114,7 @@
                     Execute             rm -f /tmp/NOTICE.txt.1
                     Execute             ozone sh key get ${protocol}${server}/${volume}/bb1/key1 /tmp/NOTICE.txt.1
                     Execute             diff -q /opt/hadoop/NOTICE.txt /tmp/NOTICE.txt.1
-<<<<<<< HEAD
+
                     Execute             ozone sh key put -t RATIS ${protocol}${server}/${volume}/bb1/key1_RATIS /opt/hadoop/NOTICE.txt
                     Execute             rm -f /tmp/key1_RATIS
                     Execute             ozone sh key get ${protocol}${server}/${volume}/bb1/key1_RATIS /tmp/key1_RATIS
@@ -122,13 +122,13 @@
     ${result} =     Execute             ozone sh key info ${protocol}${server}/${volume}/bb1/key1_RATIS | jq -r '. | select(.name=="key1_RATIS")'
                     Should contain      ${result}       RATIS
                     Execute             ozone sh key delete ${protocol}${server}/${volume}/bb1/key1_RATIS
-=======
+
                     Execute             ozone sh key cp ${protocol}${server}/${volume}/bb1 key1 key1-copy
                     Execute             rm -f /tmp/key1-copy
                     Execute             ozone sh key get ${protocol}${server}/${volume}/bb1/key1-copy /tmp/key1-copy
                     Execute             diff -q /opt/hadoop/NOTICE.txt /tmp/key1-copy
                     Execute             ozone sh key delete ${protocol}${server}/${volume}/bb1/key1-copy
->>>>>>> 2ce74070
+
     ${result} =     Execute And Ignore Error    ozone sh key get ${protocol}${server}/${volume}/bb1/key1 /tmp/NOTICE.txt.1
                     Should Contain      ${result}       NOTICE.txt.1 exists
     ${result} =     Execute             ozone sh key get --force ${protocol}${server}/${volume}/bb1/key1 /tmp/NOTICE.txt.1
